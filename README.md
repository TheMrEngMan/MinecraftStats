--- conflicted
+++ resolved
@@ -1,257 +1,251 @@
-# MinecraftStats
-
-[![Example Installation at DVGaming.com](https://img.shields.io/badge/Example-DVGaming.COM%20Snapshot%20Server-blue)](http://mine3.dvgaming.com/)
-[![Minecraft 1.13 to 1.17](https://img.shields.io/badge/Minecraft-1.13%20--%201.17-brightgreen)](https://www.minecraft.net/)
-[![License: CC BY-SA 4.0](https://img.shields.io/badge/License-CC%20BY--SA%204.0-lightgrey.svg)](https://github.com/pdinklag/MinecraftStats/blob/master/LICENSE.txt)
-[![Discord](https://img.shields.io/discord/850982115633790976.svg?label=Discord&logo=discord&logoColor=ffffff&color=8399E8&labelColor=7A7EC2)](https://discord.gg/brH5PGG8By)
-
-_MinecraftStats_ is a web browser application for the [statistics](http://minecraft.gamepedia.com/Statistics) that Minecraft servers collect about players.
-
-The presentation is done by giving __awards__ to players for certain achievements. For example, the player who played on the server for the longest total time receives the _Addict_ award. Every award has a viewable ranking associated to it with __medals__ - the award holder gets the gold medal, the second the silver medal and the third the bronze medal for the award. Each medal gives players a __crown score__ (1 for every bronze medal, 2 for every silver, 4 for every gold medal), which is displayed in a server __hall of fame__.
-
-The system is highly customizable. All the awards are defined in Python modules that can be altered, added or removed to fit your needs. Additionally to simply reading Minecraft's original statistics, there are some awards that are combinations of various statistics.
-
-A live demo of _MinecraftStats_ in action is available here: [DVG Snapshot Stats](http://mine3.dvgaming.com/)
-
-Feel free to join the project [Discord](https://discord.gg/brH5PGG8By) 
-
-## Setup Guide
-This section describes how to set up _MinecraftStats_ to work on your server.
-
-### Compatibility
-_MinecraftStats_ is compatible only to Minecraft 1.13 or later (more precisely: snapshot [17w47a](https://minecraft.gamepedia.com/17w47a) or later).
-
-I am trying to keep the statistics up to date with new Minecraft versions. However, Mojang sometimes decide to rename entity or statistic IDs, which may break some awards. I am trying my best to update accordingly, but please don't hesitate to [open an issue](https://github.com/pdinklag/MinecraftStats/issues) in case you notice something is wrong!
-
-### Requirements
-_Python 3.4_ or later is required to feed _MinecraftStats_ with your server's data.
-
-### Installation
-
-I recommend using git to check out the `master` branch of this repository somewhere under your webserver's document root (e.g. `/var/www/html`), as it makes updating easier (see below).
-
-```sh
-git clone https://github.com/pdinklag/MinecraftStats.git
-```
-
-However, downloading the repository as a zip file and unpacking it there will work as well.
-
-The web application is accessed via `index.html` - so you'll simply need to point your players to the URL corresponding to the installation path.
-
-##### Updating MinecraftStats
-
-To update _MinecraftStats_ to a newer version, if you are using git, the following will do the trick:
-
-```sh
-git pull
-```
-
-Otherwise, re-download the repository and overwrite any existing files.
-
-### Feeding The Data
-
-The heart of _MinecraftStats_ is the `update.py` script, which loads the player statistics from your Minecraft server into the database for the web application. Said database is file-based and will be stored in the `data` directory by default.
-
-To call the update script, simply go into the installation directory and execute the following:
-
-```sh
-python3 update.py config.json
-```
-
-When you do this for the first time, the file called `config.json` will be created for you with a default configuration.
-
-You will also receive the following message:
-
-```
-server.path not configured, please edit config.json
-```
-
-This is because _MinecraftStats_ does not yet know where your Minecraft server is installed. So go ahead and enter the path to your Minecraft server under the `server > path` setting in `config.json`. See below for more configuration possibilities.
-
-### Configuration
-
-The configuration JSON file supprots the following settings:
-
-* `client`
-  * `playerCacheUUIDPrefix` - short explanation: *do not touch*. Determines player cache grouping by UUIDs. Most of the time you should leave the default value of 2 untouched. If you have *many* active players on your server (e.g., thousands) and wish to reduce traffic and load times somewhat, you may try increasing this to 3 to see if it helps. Note that increasing this value will increase the number of files under `data/playercache` *exponentially* (!), so handle with care (*default: 2*).
-  * `playersPerPage` - how many players to display at most in the players list (*default: 100*).
-  * `showLastOnline` - if `true`, the last online date and time will be displayed for players (*default: true*).
-* `configVersion` - used internally, do not change manually.
-* `crown`
-  * `bronze` - the crown score worth of a bronze medal (*default: 1*)
-  * `silver` - the crown score worth of a silver medal (*default: 2*)
-  * `gold` - the crown score worth of a gold medal (*default: 4*)
-* `events` - see below in the *Events* section.
-* `players`
-  * `exclude` - a list of UUIDs to exclude from the stats (*default: empty*)
-  * `excludeBanned` - if `true`, exclude players listed in `banned-players.json` from the stats (*default: true*)
-  * `excludeOps` - if `true`, exclude players listed in `ops.json` from the stats (*default: false*)
-  * `inactiveDays` - if a player is inactive for this many days, they will no longer be eligible for any awards (*default: 7*)
-* `minPlaytime` - only players having played this many minutes or more will be eligible for awards (*default: 0*)
-  * `profileUpdateInterval` - update player names and skins using the Mojang API every this many days (*default: 3*)
-  * `updateInactive` - also update names and skins of inactive players (not recommended) (*default: false*)
-* `server`
-  * `sources` - a list of data sources, each of which must define the following
-    * `path` - the path to the Minecraft server installation (*no default*)
-    * `worldName` the name of the world on the server that contains the player statistics (`stats` directory with JSON files in it). In most cases, this is simply `world` (*default: world*).
-  * `customName` - the server name to display on the home page. Leave this at `null` to use the MOTD from your `server.properties` (*default: null*)
-
-##### Combining Multiple Servers
-
-You can combine multiple servers (e.g., servers connected via BungeeCord) into a single stat database by listing multiple entries in the `server` &rarr; `sources` configuration like so:
-
-```json
-{
+# MinecraftStats
+
+[![Example Installation at DVGaming.com](https://img.shields.io/badge/Example-DVGaming.COM%20Snapshot%20Server-blue)](http://mine3.dvgaming.com/)
+[![Minecraft 1.13 to 1.17](https://img.shields.io/badge/Minecraft-1.13%20--%201.17-brightgreen)](https://www.minecraft.net/)
+[![License: CC BY-SA 4.0](https://img.shields.io/badge/License-CC%20BY--SA%204.0-lightgrey.svg)](https://github.com/pdinklag/MinecraftStats/blob/master/LICENSE.txt)
+[![Discord](https://img.shields.io/discord/850982115633790976.svg?label=Discord&logo=discord&logoColor=ffffff&color=8399E8&labelColor=7A7EC2)](https://discord.gg/brH5PGG8By)
+
+_MinecraftStats_ is a web browser application for the [statistics](http://minecraft.gamepedia.com/Statistics) that Minecraft servers collect about players.
+
+The presentation is done by giving __awards__ to players for certain achievements. For example, the player who played on the server for the longest total time receives the _Addict_ award. Every award has a viewable ranking associated to it with __medals__ - the award holder gets the gold medal, the second the silver medal and the third the bronze medal for the award. Each medal gives players a __crown score__ (1 for every bronze medal, 2 for every silver, 4 for every gold medal), which is displayed in a server __hall of fame__.
+
+The system is highly customizable. All the awards are defined in Python modules that can be altered, added or removed to fit your needs. Additionally to simply reading Minecraft's original statistics, there are some awards that are combinations of various statistics.
+
+A live demo of _MinecraftStats_ in action is available here: [DVG Snapshot Stats](http://mine3.dvgaming.com/)
+
+Feel free to join the project [Discord](https://discord.gg/brH5PGG8By) 
+
+## Setup Guide
+This section describes how to set up _MinecraftStats_ to work on your server.
+
+### Compatibility
+_MinecraftStats_ is compatible only to Minecraft 1.13 or later (more precisely: snapshot [17w47a](https://minecraft.gamepedia.com/17w47a) or later).
+
+I am trying to keep the statistics up to date with new Minecraft versions. However, Mojang sometimes decide to rename entity or statistic IDs, which may break some awards. I am trying my best to update accordingly, but please don't hesitate to [open an issue](https://github.com/pdinklag/MinecraftStats/issues) in case you notice something is wrong!
+
+### Requirements
+_Python 3.4_ or later is required to feed _MinecraftStats_ with your server's data.
+
+### Installation
+
+I recommend using git to check out the `master` branch of this repository somewhere under your webserver's document root (e.g. `/var/www/html`), as it makes updating easier (see below).
+
+```sh
+git clone https://github.com/pdinklag/MinecraftStats.git
+```
+
+However, downloading the repository as a zip file and unpacking it there will work as well.
+
+The web application is accessed via `index.html` - so you'll simply need to point your players to the URL corresponding to the installation path.
+
+##### Updating MinecraftStats
+
+To update _MinecraftStats_ to a newer version, if you are using git, the following will do the trick:
+
+```sh
+git pull
+```
+
+Otherwise, re-download the repository and overwrite any existing files.
+
+### Feeding The Data
+
+The heart of _MinecraftStats_ is the `update.py` script, which loads the player statistics from your Minecraft server into the database for the web application. Said database is file-based and will be stored in the `data` directory by default.
+
+To call the update script, simply go into the installation directory and execute the following:
+
+```sh
+python3 update.py config.json
+```
+
+When you do this for the first time, the file called `config.json` will be created for you with a default configuration.
+
+You will also receive the following message:
+
+```
+server.path not configured, please edit config.json
+```
+
+This is because _MinecraftStats_ does not yet know where your Minecraft server is installed. So go ahead and enter the path to your Minecraft server under the `server > path` setting in `config.json`. See below for more configuration possibilities.
+
+### Configuration
+
+The configuration JSON file supprots the following settings:
+
+* `client`
+  * `playerCacheUUIDPrefix` - short explanation: *do not touch*. Determines player cache grouping by UUIDs. Most of the time you should leave the default value of 2 untouched. If you have *many* active players on your server (e.g., thousands) and wish to reduce traffic and load times somewhat, you may try increasing this to 3 to see if it helps. Note that increasing this value will increase the number of files under `data/playercache` *exponentially* (!), so handle with care (*default: 2*).
+  * `playersPerPage` - how many players to display at most in the players list (*default: 100*).
+  * `showLastOnline` - if `true`, the last online date and time will be displayed for players (*default: true*).
+* `configVersion` - used internally, do not change manually.
+* `crown`
+  * `bronze` - the crown score worth of a bronze medal (*default: 1*)
+  * `silver` - the crown score worth of a silver medal (*default: 2*)
+  * `gold` - the crown score worth of a gold medal (*default: 4*)
+* `events` - see below in the *Events* section.
+* `players`
+  * `exclude` - a list of UUIDs to exclude from the stats (*default: empty*)
+  * `excludeBanned` - if `true`, exclude players listed in `banned-players.json` from the stats (*default: true*)
+  * `excludeOps` - if `true`, exclude players listed in `ops.json` from the stats (*default: false*)
+  * `inactiveDays` - if a player is inactive for this many days, they will no longer be eligible for any awards (*default: 7*)
+* `minPlaytime` - only players having played this many minutes or more will be eligible for awards (*default: 0*)
+  * `profileUpdateInterval` - update player names and skins using the Mojang API every this many days (*default: 3*)
+  * `updateInactive` - also update names and skins of inactive players (not recommended) (*default: false*)
+* `server`
+  * `sources` - a list of data sources, each of which must define the following
+    * `path` - the path to the Minecraft server installation (*no default*)
+    * `worldName` the name of the world on the server that contains the player statistics (`stats` directory with JSON files in it). In most cases, this is simply `world` (*default: world*).
+  * `customName` - the server name to display on the home page. Leave this at `null` to use the MOTD from your `server.properties` (*default: null*)
+
+##### Combining Multiple Servers
+
+You can combine multiple servers (e.g., servers connected via BungeeCord) into a single stat database by listing multiple entries in the `server` &rarr; `sources` configuration like so:
+
+```json
+{
     "server": {
-<<<<<<< HEAD
-        "sources": [
-            {
-                "path": "/opt/minecraft/server1",
-                "worldName": "world1"
-            },
-            {
-                "path": "/opt/minecraft/server2",
-                "worldName": "world2"
-            },
-        ],
+        "sources": [
+            {
+                "path": "/opt/minecraft/server1",
+                "worldName": "world1"
+            },
+            {
+                "path": "/opt/minecraft/server2",
+                "worldName": "world2"
+            },
+        ],
     },
-=======
-        "path": ["/opt/minecraft/server1","/opt/minecraft/server2"],
-    }
->>>>>>> 0d9bdca2
-}
-
-```
-
-Any number of servers can be combined this way. Note that *MinecraftStats* will get the server name (MOTD) and icon from the first source only.
-
-##### Migrating Command-Line Configurations
-
-If you have been using _MinecraftStats_ before the configuration was changed to JSON-based, you can use the `makeconfig.py` script with all your old arguments to generate the corresponding JSON configuration, for example:
-
-```sh
-python3 makeconfig.py -s /path/to/server --min-playtime 60 > config.json
-```
-
-Note that the way how events are started and stopped has changed. You will find the new information in the *Events* section.
-
-#### Troubleshooting
-
-You may encounter the following messages during the update:
-
-* `update.py: error: unrecognized arguments: ...` - if you are sure that everything is right, it may be that when you last used *MinecraftStats*, configuration was still done via the command line. This has changed and you need to switch to the JSON based configuration described above. You can call `makeconfig.py` with the old list of arguments to create a JSON file from it to make the process easier.
-
-* `updating profile for <player> ...` - the updater needs to download the player's skin URL every so often using Mojang's web API ,so that the browser won't have to do it later and slow the web application down. __If this fails__, make sure that Python is able to open `https` connections to `sessionserver.mojang.com`.
-* `HTTP Error 429` - Mojang has some limitations on their API that MinecraftStats uses to get player skins. If too many requests for the same player are done within a certain time frame (the exact specs are not known to me), Mojang's API refuses the request with a 429 code. This normally shouldn't happen if you use the default profile update interval.
-* `unsupported data version 0 for <player>` - this means that `<player>` has not logged into your server for a long time and his data format is still from Minecraft 1.12.2 or earlier.
-
-In case you encounter any error messages and can't find an explanation, don't hesistate to [open an issue](https://github.com/pdinklag/MinecraftStats/issues).
-
-After the update, you will have a `data` directory that contains everything the web application needs; refer to the *Database Structure* section for details.
-
-### Automatic Updates
-_MinecraftStats_ does not include any means for automatic updates - you need to take care of this yourself.
-
-#### Cronjobs
-
-The most common way to do it on Linux servers is by creating a cronjob that starts the update script regularly, e.g., every 10 minutes.
-
-:warning: Note that ​ *MinecraftStats* will produce the output (`data` directory) in the *current working directory*, and not simply where `update.py` is located. This means that your cronjob may have to start with a `cd` to your *MinecraftStats* directory, otherwise the output will be created in the home directory of the cron user.
-
-Typically, a cronjob for *MinecraftStats* will look like this:
-
-```
-# update MinecraftStats every 10 minutes
- */10 *  *  *  *  cd /path/to/mcstats ; python3 update.py config.json
-```
-
-#### Windows
-
-If you're using Windows to run your server... figure something out! There's probably some task scheduler available that you can use.
-
-### FTP
-In case you use FTP to transfer the JSON files to another machine before updating, please note that _MinecraftStats_ uses a JSON file's last modified date in order to determine a player's last play time. Therefore, in order for it to function correctly, the last modified timestamps of the files need to be retained.
-
-### Database Structure
-The `data` directory will contain the following after running an update:
-* `summary.json.gz` - This is a summary for the web application, containing information about the server and everything needed to display the award listing.
-* `server-icon.png` - if your server has an icon, this will be a copy of it. Otherwise, a default icon will be used.
-* `events` - contains one JSON file for every event containing player scores.
-* `playercache` - cache of player names and skin IDs, grouped by player UUIDs.
-* `playerdata` - contains one JSON file for every player, containing information displayed in the player view.
-* `playerlist` - contains an index for player information used by the player list.
-* `rankings` - contains one JSON file for every award containing player rankings.
-
-## Events
-Events allow you to track a specific award stat for a limited amount of time. You can plan events via the `events` list in the config JSON. The following information needs to be specified for an event:
-
-* `name` - the *unique* internal name of the event, which needs to be a valid file and URL name, i.e., you should not use spaces or special characters here. Every event needs a different name, even if they share the same title.
-* `title` - the title of the event displayed in the browser.
-* `stat` - the ID of the award stat counted for the event. An easy way to find these IDs is by clicking an award in the browser and getting it from the URL.
-* `startTime` - the time at which the event starts in `YYYY-MM-DD HH:MM` format (4-digit year followed by 2-digit month, day, hour and minute).
-* `endTime` - the time at which the event ends (same format as `startTime`).
-
-When you run `update.py`, events will automatically be started or stopped based on the current server time.
-
-##### Event Example
-
-As an example, let's consider a Halloween-themed event called "Skeleton Hunt" that tracks how many skeletons people kill between October 30, 10 o'clock in the morning and midnight of November 1. We would add the following to the config JSON:
-
-```json
-...
-	"events": [
-        {
-            "name": "skeleton_hunt_2020",
-            "title": "Skeleton Hunt",
-            "stat": "kill_skeleton",
-            "startTime": "2020-10-30 10:00",
-            "endTime": "2020-01-01 00:00"
-        }
-    ],
-...
-```
-
-## Customizing Awards
-I assume here that you have some very basic knowledge of Python, however, you may also get away without any.
-
-`update.py` imports all modules from the `mcstats/stats` directory. Here you will find many `.py` files that define the awards in a pretty straightforward way.
-
-Any changes will be in effect the next time `update.py` is executed.
-
-### Adding New Awards
-For adding a new award, follow these steps:
-
-1. Create a new module in `mcstats/stats` and register your `MinecraftStat` instances (see below).
-2. Place an icon for the award in `img/award-icons`. If your award ID is `my_award`, the icon's file name needs to be `my_award.png`.
-
-#### The MinecraftStat Class
-A `MinecraftStat` object consists of an _ID_, some _meta information_ (_title_, _description_ and a _unit_ for statistic values) and a _StatReader_.
-
-The _ID_ is simply the award's internal identifier. It is used for the database and the web application also uses it to locate the award icon (`img/award-icons/<id>.png`).
-
-The _meta information_ is for display in the web application. The following units are supported:
-* `int` - a simple integer number with no unit.
-* `ticks` - time statistics are usually measured in ticks. The web application will convert this into a human readable duration (seconds, minutes, hours, ...).
-* `cm` - Minecraft measures distances in centimeters. The web application will convert this to a suitable metric unit.
-
-The _StatReader_ is responsible for calculating the displayed and ranked statistic value. Most commonly, this simply reads one single entry from a player's statistics JSON, but more complex calculations are possible (e.g., summing up various statistics like for the `mine_stone`.
-
-There are various readers, the usage of which is best explained by having a close look to the existing awards. If you require new types of calculations, dig in the `mcstats/mcstats.py` file and expand upon what's there.
-
-### Modifying and Removing Awards
-In order to modify or remove an award, find the corresponding module and modify or delete it to suit your needs.
-
-Note that some awards, e.g., all the mob kill awards, are grouped into a single python file.
-
-## Development Notes
-This section contains some hints for those who want to develop on _MinecraftStats_.
-
-##### JavaScript and CSS minimization
-
-In an effort to reduce client traffic, the JavaScript and CSS files of the web UI are minified. The JavaScripts are minified using [terser](https://github.com/terser/terser). Refer to the `minimize.sh` script located in the `js` directory for the command-line used to do so. For CSS minimization, I use [uglifycss](https://www.npmjs.com/package/uglifycss) without any special command-line parameters.
-
-## License and Attribution
-
-_MinecraftStats_ is released under the [Creative Commons BY-SA 4.0](https://creativecommons.org/licenses/by-sa/4.0/) license. This means you can pretty much use and modify it freely, with the only requirements being attribution and not putting it under restrictive (e.g., commercial) licenses if modified.
-
-Concerning the _attribution_ part, the only requirement is that you provide a visible link to [this original repository](https://github.com/pdinklag/MinecraftStats) in your installment. The easiest way to do this is by not removing it from the `index.html` footer, where you will also find a reminder about this.
+}
+```
+
+Any number of servers can be combined this way. Note that *MinecraftStats* will get the server name (MOTD) and icon from the first source only.
+
+##### Migrating Command-Line Configurations
+
+If you have been using _MinecraftStats_ before the configuration was changed to JSON-based, you can use the `makeconfig.py` script with all your old arguments to generate the corresponding JSON configuration, for example:
+
+```sh
+python3 makeconfig.py -s /path/to/server --min-playtime 60 > config.json
+```
+
+Note that the way how events are started and stopped has changed. You will find the new information in the *Events* section.
+
+#### Troubleshooting
+
+You may encounter the following messages during the update:
+
+* `update.py: error: unrecognized arguments: ...` - if you are sure that everything is right, it may be that when you last used *MinecraftStats*, configuration was still done via the command line. This has changed and you need to switch to the JSON based configuration described above. You can call `makeconfig.py` with the old list of arguments to create a JSON file from it to make the process easier.
+
+* `updating profile for <player> ...` - the updater needs to download the player's skin URL every so often using Mojang's web API ,so that the browser won't have to do it later and slow the web application down. __If this fails__, make sure that Python is able to open `https` connections to `sessionserver.mojang.com`.
+* `HTTP Error 429` - Mojang has some limitations on their API that MinecraftStats uses to get player skins. If too many requests for the same player are done within a certain time frame (the exact specs are not known to me), Mojang's API refuses the request with a 429 code. This normally shouldn't happen if you use the default profile update interval.
+* `unsupported data version 0 for <player>` - this means that `<player>` has not logged into your server for a long time and his data format is still from Minecraft 1.12.2 or earlier.
+
+In case you encounter any error messages and can't find an explanation, don't hesistate to [open an issue](https://github.com/pdinklag/MinecraftStats/issues).
+
+After the update, you will have a `data` directory that contains everything the web application needs; refer to the *Database Structure* section for details.
+
+### Automatic Updates
+_MinecraftStats_ does not include any means for automatic updates - you need to take care of this yourself.
+
+#### Cronjobs
+
+The most common way to do it on Linux servers is by creating a cronjob that starts the update script regularly, e.g., every 10 minutes.
+
+:warning: Note that ​ *MinecraftStats* will produce the output (`data` directory) in the *current working directory*, and not simply where `update.py` is located. This means that your cronjob may have to start with a `cd` to your *MinecraftStats* directory, otherwise the output will be created in the home directory of the cron user.
+
+Typically, a cronjob for *MinecraftStats* will look like this:
+
+```
+# update MinecraftStats every 10 minutes
+ */10 *  *  *  *  cd /path/to/mcstats ; python3 update.py config.json
+```
+
+#### Windows
+
+If you're using Windows to run your server... figure something out! There's probably some task scheduler available that you can use.
+
+### FTP
+In case you use FTP to transfer the JSON files to another machine before updating, please note that _MinecraftStats_ uses a JSON file's last modified date in order to determine a player's last play time. Therefore, in order for it to function correctly, the last modified timestamps of the files need to be retained.
+
+### Database Structure
+The `data` directory will contain the following after running an update:
+* `summary.json.gz` - This is a summary for the web application, containing information about the server and everything needed to display the award listing.
+* `server-icon.png` - if your server has an icon, this will be a copy of it. Otherwise, a default icon will be used.
+* `events` - contains one JSON file for every event containing player scores.
+* `playercache` - cache of player names and skin IDs, grouped by player UUIDs.
+* `playerdata` - contains one JSON file for every player, containing information displayed in the player view.
+* `playerlist` - contains an index for player information used by the player list.
+* `rankings` - contains one JSON file for every award containing player rankings.
+
+## Events
+Events allow you to track a specific award stat for a limited amount of time. You can plan events via the `events` list in the config JSON. The following information needs to be specified for an event:
+
+* `name` - the *unique* internal name of the event, which needs to be a valid file and URL name, i.e., you should not use spaces or special characters here. Every event needs a different name, even if they share the same title.
+* `title` - the title of the event displayed in the browser.
+* `stat` - the ID of the award stat counted for the event. An easy way to find these IDs is by clicking an award in the browser and getting it from the URL.
+* `startTime` - the time at which the event starts in `YYYY-MM-DD HH:MM` format (4-digit year followed by 2-digit month, day, hour and minute).
+* `endTime` - the time at which the event ends (same format as `startTime`).
+
+When you run `update.py`, events will automatically be started or stopped based on the current server time.
+
+##### Event Example
+
+As an example, let's consider a Halloween-themed event called "Skeleton Hunt" that tracks how many skeletons people kill between October 30, 10 o'clock in the morning and midnight of November 1. We would add the following to the config JSON:
+
+```json
+...
+	"events": [
+        {
+            "name": "skeleton_hunt_2020",
+            "title": "Skeleton Hunt",
+            "stat": "kill_skeleton",
+            "startTime": "2020-10-30 10:00",
+            "endTime": "2020-01-01 00:00"
+        }
+    ],
+...
+```
+
+## Customizing Awards
+I assume here that you have some very basic knowledge of Python, however, you may also get away without any.
+
+`update.py` imports all modules from the `mcstats/stats` directory. Here you will find many `.py` files that define the awards in a pretty straightforward way.
+
+Any changes will be in effect the next time `update.py` is executed.
+
+### Adding New Awards
+For adding a new award, follow these steps:
+
+1. Create a new module in `mcstats/stats` and register your `MinecraftStat` instances (see below).
+2. Place an icon for the award in `img/award-icons`. If your award ID is `my_award`, the icon's file name needs to be `my_award.png`.
+
+#### The MinecraftStat Class
+A `MinecraftStat` object consists of an _ID_, some _meta information_ (_title_, _description_ and a _unit_ for statistic values) and a _StatReader_.
+
+The _ID_ is simply the award's internal identifier. It is used for the database and the web application also uses it to locate the award icon (`img/award-icons/<id>.png`).
+
+The _meta information_ is for display in the web application. The following units are supported:
+* `int` - a simple integer number with no unit.
+* `ticks` - time statistics are usually measured in ticks. The web application will convert this into a human readable duration (seconds, minutes, hours, ...).
+* `cm` - Minecraft measures distances in centimeters. The web application will convert this to a suitable metric unit.
+
+The _StatReader_ is responsible for calculating the displayed and ranked statistic value. Most commonly, this simply reads one single entry from a player's statistics JSON, but more complex calculations are possible (e.g., summing up various statistics like for the `mine_stone`.
+
+There are various readers, the usage of which is best explained by having a close look to the existing awards. If you require new types of calculations, dig in the `mcstats/mcstats.py` file and expand upon what's there.
+
+### Modifying and Removing Awards
+In order to modify or remove an award, find the corresponding module and modify or delete it to suit your needs.
+
+Note that some awards, e.g., all the mob kill awards, are grouped into a single python file.
+
+## Development Notes
+This section contains some hints for those who want to develop on _MinecraftStats_.
+
+##### JavaScript and CSS minimization
+
+In an effort to reduce client traffic, the JavaScript and CSS files of the web UI are minified. The JavaScripts are minified using [terser](https://github.com/terser/terser). Refer to the `minimize.sh` script located in the `js` directory for the command-line used to do so. For CSS minimization, I use [uglifycss](https://www.npmjs.com/package/uglifycss) without any special command-line parameters.
+
+## License and Attribution
+
+_MinecraftStats_ is released under the [Creative Commons BY-SA 4.0](https://creativecommons.org/licenses/by-sa/4.0/) license. This means you can pretty much use and modify it freely, with the only requirements being attribution and not putting it under restrictive (e.g., commercial) licenses if modified.
+
+Concerning the _attribution_ part, the only requirement is that you provide a visible link to [this original repository](https://github.com/pdinklag/MinecraftStats) in your installment. The easiest way to do this is by not removing it from the `index.html` footer, where you will also find a reminder about this.