<!doctype html>
<html lang="en">
    <head>
        <meta charset="utf-8">
        <meta name="viewport" content="width=device-width, initial-scale=1, shrink-to-fit=no">

        <link rel="stylesheet" href="js/lib/bootstrap-5.0.1.min.css"/>
        <link rel="stylesheet" href="style.min.css"/>
        <link rel="icon" href="data/server-icon.png"/>

        <title>Minecraft Stats</title>
    </head>
    <body>
        <nav id="navigation" class="position-absolute navbar navbar-expand-sm navbar-dark ms-2 mt-4 p-1" style="display:none;">
            <div class="container-fluid">
                <button id="collapse-button" class="navbar-toggler" type="button" data-bs-toggle="collapse" data-bs-target="#navbar-content" aria-controls="navbar-content" aria-expanded="false" aria-label="toggle navigation">
                    <span class="navbar-toggler-icon"></span>
                </button>
                <div class="collapse navbar-collapse" id="navbar-content">
                    <ul class="navbar-nav">
                        <li id="tab-awards" class="nav-item px-2">
                            <a class="nav-link" href="#awards"><span class="localize">navigation.awards</span></a>
                        </li>
                        <li id="tab-events" class="nav-item px-2" style="display: none;">
                            <a class="nav-link" href="#events"><span class="localize">navigation.events</span></a>
                        </li>
                        <li id="tab-hof" class="nav-item px-2">
                            <a class="nav-link" href="#hof"><span class="localize">navigation.hof</span></a>
                        </li>
                        <li id="tab-players" class="nav-item px-2">
                            <a class="nav-link" href="#players"><span class="localize">navigation.players</span></a>
                        </li>
                        <li class="nav-item dropdown">
                            <a class="nav-link dropdown-toggle" href="#" id="language-dropdown" role="button" data-bs-toggle="dropdown" aria-expanded="false">
                            <span class="localize">display</span>
                            </a>
                            <ul class="dropdown-menu" aria-labelledby="language-dropdown">
                                <li><a class="dropdown-item language" href="?lang=de">Deutsch</a></li>
                                <li><a class="dropdown-item language" href="?lang=en">English</a></li>
                                <li><a class="dropdown-item language" href="?lang=es">Español</a></li>
                                <li><a class="dropdown-item language" href="?lang=fr">Français</a></li>
                                <li><a class="dropdown-item language" href="?lang=ru">Русский</a></li>
                            </ul>
                        </li>
                    </ul>
                </div>
            </div>
        </nav>
        <div id="header" class="clearfix text-center">
            <div id="info" class="float-end ms-auto me-2 mt-4 p-2 small text-end" style="display:none;">
                <img id="server-icon" class="me-1 img-textsize-3 align-bottom float-start" title="" src="data/server-icon.png"/>
                <span id="server-name" class="d-none d-sm-inline text-shadow">(server name)</span>
                <div class="small text-muted">
<<<<<<< HEAD
                    Last update:&nbsp;&nbsp;<span id="update-time" class="text-info">(last update)</span>
=======
                    <span class="localize">info.lastUpdate</span> <span id="update-time" class="text-info">(last update)</span>
>>>>>>> ba8cc100
                </div>
            </div>
        </div>
        <div id="loader" class="container text-center mt-2">
            <img class="img-pixelated img-textsize-8" src="img/loader.gif"/>
            <h4 id="loading-text" class="mt-2 text-shadow"></h4>
        </div>
        <div id="content" style="display:none;">
            <div id="view" class="container mx-auto">
                <div class="h1 my-4 text-center">
                    <img id="view-icon" class="img-pixelated img-left img-textsize align-baseline"/>
                    <span id="view-title" class="text-underline text-shadow">(view title)</h1>
                </div>
                <h5 id="view-subtitle" class="text-center text-shadow">(view subtitle)</h5>
                <div id="view-desc" class="mb-2 text-muted text-center text-shadow">(view desc)</div>
                <div id="view-content">(view content)</div>
            </div>
            <div id="footer" class="container-fluid mt-3 py-2 text-center text-muted small">
                <!--
                    LICENSE NOTE:
                    The "Attribution" part with respect to the CC BY-SA 4.0
                    license is that you provide a link to the original repository
                    like the one below.

                    If you remove it, please make sure it appears somewhere else!
                -->
                <a href="https://github.com/pdinklag/MinecraftStats">MinecraftStats</a>
                &ndash; written by Patrick Dinklage a.k.a. "pdinklag".<br/>
                Minecraft UI icons and default skins are trademarks and copyrights of <a href="http://mojang.com/">Mojang</a>.
            </div>
        </div>

        <script src="js/lib/pako_inflate-1.0.11.min.js"></script>
        <script src="js/lib/bootstrap-5.0.1.bundle.min.js"></script>
        <!-- release mode -->
        <script src="js/mcstats.min.js"></script>
        <!-- development mode -->
        <!-- <script src="js/dev/mcstats.js"></script> -->
        <!-- <script src="js/dev/mcstats-localization.js"></script> -->
        <!-- <script src="js/dev/mcstats-widgets.js"></script> -->
        <!-- <script src="js/dev/mcstats-awardlist.js"></script> -->
        <!-- <script src="js/dev/mcstats-awardview.js"></script> -->
        <!-- <script src="js/dev/mcstats-eventlist.js"></script> -->
        <!-- <script src="js/dev/mcstats-eventview.js"></script> -->
        <!-- <script src="js/dev/mcstats-playerlist.js"></script> -->
        <!-- <script src="js/dev/mcstats-playerview.js"></script> -->
        <!-- <script src="js/dev/mcstats-hof.js"></script> -->
        <!-- <script src="js/dev/mcstats-loader.js"></script> -->
        <!-- <script src="js/dev/mcstats-start.js"></script> -->
    </body>
</html><|MERGE_RESOLUTION|>--- conflicted
+++ resolved
@@ -51,11 +51,7 @@
                 <img id="server-icon" class="me-1 img-textsize-3 align-bottom float-start" title="" src="data/server-icon.png"/>
                 <span id="server-name" class="d-none d-sm-inline text-shadow">(server name)</span>
                 <div class="small text-muted">
-<<<<<<< HEAD
-                    Last update:&nbsp;&nbsp;<span id="update-time" class="text-info">(last update)</span>
-=======
                     <span class="localize">info.lastUpdate</span> <span id="update-time" class="text-info">(last update)</span>
->>>>>>> ba8cc100
                 </div>
             </div>
         </div>
