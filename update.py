--- conflicted
+++ resolved
@@ -40,9 +40,6 @@
 # load config
 if os.path.isfile(args.config):
     with open(args.config, 'r', encoding="utf8") as configFile:
-<<<<<<< HEAD
-        merge_dict(configJson, json.load(configFile))
-=======
         try:
             loadedConfigJson = json.load(configFile)
         except Exception as e:
@@ -50,7 +47,6 @@
             handle_error(e, True)
         
         merge_dict(configJson, loadedConfigJson)
->>>>>>> ba8cc100
 else:
     # save default
     print('writing default config to ' + args.config)
